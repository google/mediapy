# Copyright 2023 The mediapy Authors.
#
# Licensed under the Apache License, Version 2.0 (the "License");
# you may not use this file except in compliance with the License.
# You may obtain a copy of the License at
#
#     http://www.apache.org/licenses/LICENSE-2.0
#
# Unless required by applicable law or agreed to in writing, software
# distributed under the License is distributed on an "AS IS" BASIS,
# WITHOUT WARRANTIES OR CONDITIONS OF ANY KIND, either express or implied.
# See the License for the specific language governing permissions and
# limitations under the License.

"""`mediapy`: Read/write/show images and videos in an IPython/Jupyter notebook.

[**[GitHub source]**](https://github.com/google/mediapy) &nbsp;
[**[API docs]**](https://google.github.io/mediapy/) &nbsp;
[**[PyPI package]**](https://pypi.org/project/mediapy/) &nbsp;
[**[Colab
example]**](https://colab.research.google.com/github/google/mediapy/blob/main/mediapy_examples.ipynb)

See the [example
notebook](https://github.com/google/mediapy/blob/main/mediapy_examples.ipynb),
or better yet, [**open it in
Colab**](https://colab.research.google.com/github/google/mediapy/blob/main/mediapy_examples.ipynb).

## Image examples

Display an image (2D or 3D `numpy` array):
```python
checkerboard = np.kron([[0, 1] * 16, [1, 0] * 16] * 16, np.ones((4, 4)))
show_image(checkerboard)
```

Read and display an image (either local or from the Web):
```python
IMAGE = 'https://github.com/hhoppe/data/raw/main/image.png'
show_image(read_image(IMAGE))
```

Read and display an image from a local file:
```python
!wget -q -O /tmp/burano.png {IMAGE}
show_image(read_image('/tmp/burano.png'))
```

Show titled images side-by-side:
```python
images = {
    'original': checkerboard,
    'darkened': checkerboard * 0.7,
    'random': np.random.rand(32, 32, 3),
}
show_images(images, vmin=0.0, vmax=1.0, border=True, height=64)
```

Compare two images using an interactive slider:
```python
compare_images([checkerboard, np.random.rand(128, 128, 3)])
```

## Video examples

Display a video (an iterable of images, e.g., a 3D or 4D array):
```python
video = moving_circle((100, 100), num_images=10)
show_video(video, fps=10)
```

Show the video frames side-by-side:
```python
show_images(video, columns=6, border=True, height=64)
```

Show the frames with their indices:
```python
show_images({f'{i}': image for i, image in enumerate(video)}, width=32)
```

Read and display a video (either local or from the Web):
```python
VIDEO = 'https://github.com/hhoppe/data/raw/main/video.mp4'
show_video(read_video(VIDEO))
```

Create and display a looping two-frame GIF video:
```python
image1 = resize_image(np.random.rand(10, 10, 3), (50, 50))
show_video([image1, image1 * 0.8], fps=2, codec='gif')
```

Darken a video frame-by-frame:
```python
output_path = '/tmp/out.mp4'
with VideoReader(VIDEO) as r:
  darken_image = lambda image: to_float01(image) * 0.5
  with VideoWriter(output_path, shape=r.shape, fps=r.fps, bps=r.bps) as w:
    for image in r:
      w.add_image(darken_image(image))
```
"""

from __future__ import annotations

__docformat__ = 'google'
<<<<<<< HEAD
__version__ = '1.1.8'
=======
__version__ = '1.1.7'
>>>>>>> 951d380b
__version_info__ = tuple(int(num) for num in __version__.split('.'))

import base64
from collections.abc import Callable, Iterable, Iterator, Mapping, Sequence
import contextlib
import functools
import importlib
import io
import itertools
import math
import numbers
import os
import pathlib
import re
import shlex
import shutil
import subprocess
import sys
import tempfile
import typing
from typing import Any
import urllib.request

import IPython.display
import matplotlib
import numpy as np
import numpy.typing as npt
import PIL.Image
import PIL.ImageOps

if not hasattr(PIL.Image, 'Resampling'):  # Allow Pillow<9.0.
  PIL.Image.Resampling = PIL.Image

# Selected and reordered here for pdoc documentation.
__all__ = [
    'show_image',
    'show_images',
    'compare_images',
    'show_video',
    'show_videos',
    'read_image',
    'write_image',
    'read_video',
    'write_video',
    'VideoReader',
    'VideoWriter',
    'VideoMetadata',
    'compress_image',
    'decompress_image',
    'compress_video',
    'decompress_video',
    'html_from_compressed_image',
    'html_from_compressed_video',
    'resize_image',
    'resize_video',
    'to_rgb',
    'to_type',
    'to_float01',
    'to_uint8',
    'set_output_height',
    'set_max_output_height',
    'color_ramp',
    'moving_circle',
    'set_show_save_dir',
    'set_ffmpeg',
    'video_is_available',
]

if typing.TYPE_CHECKING:
  _ArrayLike = npt.ArrayLike
  _DTypeLike = npt.DTypeLike
  _NDArray = np.ndarray[Any, Any]
  _DType = np.dtype[Any]
else:
  # Create named types for use in the `pdoc` documentation.
  _ArrayLike = typing.TypeVar('_ArrayLike')
  _DTypeLike = typing.TypeVar('_DTypeLike')
  _NDArray = typing.TypeVar('_NDArray')
  _DType = typing.TypeVar('_DType')  # pylint: disable=invalid-name

_IPYTHON_HTML_SIZE_LIMIT = 20_000_000
_T = typing.TypeVar('_T')
_Path = typing.Union[str, os.PathLike]

_IMAGE_COMPARISON_HTML = """\
<script
  defer
  src="https://unpkg.com/img-comparison-slider@7/dist/index.js"
></script>
<link
  rel="stylesheet"
  href="https://unpkg.com/img-comparison-slider@7/dist/styles.css"
/>

<img-comparison-slider>
  <img slot="first" src="data:image/png;base64,{b64_1}" />
  <img slot="second" src="data:image/png;base64,{b64_2}" />
</img-comparison-slider>
"""

# ** Miscellaneous.


class _Config:
  ffmpeg_name_or_path: _Path = 'ffmpeg'
  show_save_dir: _Path | None = None


_config = _Config()


def _open(path: _Path, *args: Any, **kwargs: Any) -> Any:
  """Opens the file; this is a hook for the built-in `open()`."""
  return open(path, *args, **kwargs)


def _path_is_local(path: _Path) -> bool:
  """Returns True if the path is in the filesystem accessible by `ffmpeg`."""
  del path
  return True


def _search_for_ffmpeg_path() -> str | None:
  """Returns a path to the ffmpeg program, or None if not found."""
  if filename := shutil.which(_config.ffmpeg_name_or_path):
    return str(filename)
  return None


def _print_err(*args: str, **kwargs: Any) -> None:
  """Prints arguments to stderr immediately."""
  kwargs = {**dict(file=sys.stderr, flush=True), **kwargs}
  print(*args, **kwargs)


def _chunked(
    iterable: Iterable[_T], n: int | None = None
) -> Iterator[tuple[_T, ...]]:
  """Returns elements collected as tuples of length at most `n` if not None."""

  def take(n: int, iterable: Iterable[_T]) -> tuple[_T, ...]:
    return tuple(itertools.islice(iterable, n))

  return iter(functools.partial(take, n, iter(iterable)), ())


def _peek_first(iterator: Iterable[_T]) -> tuple[_T, Iterable[_T]]:
  """Given an iterator, returns first element and re-initialized iterator.

  >>> first_image, images = _peek_first(moving_circle())

  Args:
    iterator: An input iterator or iterable.

  Returns:
    A tuple (first_element, iterator_reinitialized) containing:
      first_element: The first element of the input.
      iterator_reinitialized: A clone of the original iterator/iterable.
  """
  # Inspired from https://stackoverflow.com/a/12059829/1190077
  peeker, iterator_reinitialized = itertools.tee(iterator)
  first = next(peeker)
  return first, iterator_reinitialized


def _check_2d_shape(shape: tuple[int, int]) -> None:
  """Checks that `shape` is of the form (height, width) with two integers."""
  if len(shape) != 2:
    raise ValueError(f'Shape {shape} is not of the form (height, width).')
  if not all(isinstance(i, numbers.Integral) for i in shape):
    raise ValueError(f'Shape {shape} contains non-integers.')


def _run(args: str | Sequence[str]) -> None:
  """Executes command, printing output from stdout and stderr.

  Args:
    args: Command to execute, which can be either a string or a sequence of word
      strings, as in `subprocess.run()`.  If `args` is a string, the shell is
      invoked to interpret it.

  Raises:
    RuntimeError: If the command's exit code is nonzero.
  """
  proc = subprocess.run(
      args,
      shell=isinstance(args, str),
      stdout=subprocess.PIPE,
      stderr=subprocess.STDOUT,
      check=False,
      universal_newlines=True,
  )
  print(proc.stdout, end='', flush=True)
  if proc.returncode:
    raise RuntimeError(
        f"Command '{proc.args}' failed with code {proc.returncode}."
    )


def _display_html(text: str, /) -> None:
  """In a Jupyter notebook, display the HTML `text`."""
  IPython.display.display(IPython.display.HTML(text))  # type: ignore


def set_ffmpeg(name_or_path: _Path) -> None:
  """Specifies the name or path for the `ffmpeg` external program.

  The `ffmpeg` program is required for compressing and decompressing video.
  (It is used in `read_video`, `write_video`, `show_video`, `show_videos`,
  etc.)

  Args:
    name_or_path: Either a filename within a directory of `os.environ['PATH']`
      or a filepath.  The default setting is 'ffmpeg'.
  """
  _config.ffmpeg_name_or_path = name_or_path


def set_output_height(num_pixels: int) -> None:
  """Overrides the height of the current output cell, if using Colab."""
  try:
    # We want to fail gracefully for non-Colab IPython notebooks.
    output = importlib.import_module('google.colab.output')
    s = f'google.colab.output.setIframeHeight("{num_pixels}px")'
    output.eval_js(s)
  except (ModuleNotFoundError, AttributeError):
    pass


def set_max_output_height(num_pixels: int) -> None:
  """Sets the maximum height of the current output cell, if using Colab."""
  try:
    # We want to fail gracefully for non-Colab IPython notebooks.
    output = importlib.import_module('google.colab.output')
    s = (
        'google.colab.output.setIframeHeight('
        f'0, true, {{maxHeight: {num_pixels}}})'
    )
    output.eval_js(s)
  except (ModuleNotFoundError, AttributeError):
    pass


# ** Type conversions.


def _as_valid_media_type(dtype: _DTypeLike) -> _DType:
  """Returns validated media data type."""
  dtype = np.dtype(dtype)
  if not issubclass(dtype.type, (np.unsignedinteger, np.floating)):
    raise ValueError(
        f'Type {dtype} is not a valid media data type (uint or float).'
    )
  return dtype


def _as_valid_media_array(x: _ArrayLike) -> _NDArray:
  """Converts to ndarray (if not already), and checks validity of data type."""
  a = np.asarray(x)
  if a.dtype == bool:
    a = a.astype(np.uint8) * np.iinfo(np.uint8).max
  _as_valid_media_type(a.dtype)
  return a


def to_type(array: _ArrayLike, dtype: _DTypeLike) -> _NDArray:
  """Returns media array converted to specified type.

  A "media array" is one in which the dtype is either a floating-point type
  (np.float32 or np.float64) or an unsigned integer type.  The array values are
  assumed to lie in the range [0.0, 1.0] for floating-point values, and in the
  full range for unsigned integers, e.g. [0, 255] for np.uint8.

  Conversion between integers and floats maps uint(0) to 0.0 and uint(MAX) to
  1.0.  The input array may also be of type bool, whereby True maps to
  uint(MAX) or 1.0.  The values are scaled and clamped as appropriate during
  type conversions.

  Args:
    array: Input array-like object (floating-point, unsigned int, or bool).
    dtype: Desired output type (floating-point or unsigned int).

  Returns:
    Array `a` if it is already of the specified dtype, else a converted array.
  """
  a = np.asarray(array)
  dtype = np.dtype(dtype)
  del array
  if a.dtype != bool:
    _as_valid_media_type(a.dtype)  # Verify that 'a' has a valid dtype.
  if a.dtype == bool:
    result = a.astype(dtype)
    if np.issubdtype(dtype, np.unsignedinteger):
      result = result * dtype.type(np.iinfo(dtype).max)
  elif a.dtype == dtype:
    result = a
  elif np.issubdtype(dtype, np.unsignedinteger):
    if np.issubdtype(a.dtype, np.unsignedinteger):
      src_max: float = np.iinfo(a.dtype).max
    else:
      a = np.clip(a, 0.0, 1.0)
      src_max = 1.0
    dst_max = np.iinfo(dtype).max
    if dst_max <= np.iinfo(np.uint16).max:
      scale = np.array(dst_max / src_max, dtype=np.float32)
      result = (a * scale + 0.5).astype(dtype)
    elif dst_max <= np.iinfo(np.uint32).max:
      result = (a.astype(np.float64) * (dst_max / src_max) + 0.5).astype(dtype)
    else:
      # https://stackoverflow.com/a/66306123/
      a = a.astype(np.float64) * (dst_max / src_max) + 0.5
      dst = np.atleast_1d(a)
      values_too_large = dst >= np.float64(dst_max)
      dst = dst.astype(dtype)
      dst[values_too_large] = dst_max
      result = dst if a.ndim > 0 else dst[0]
  else:
    assert np.issubdtype(dtype, np.floating)
    result = a.astype(dtype)
    if np.issubdtype(a.dtype, np.unsignedinteger):
      result = result / dtype.type(np.iinfo(a.dtype).max)
  return result


def to_float01(a: _ArrayLike, dtype: _DTypeLike = np.float32) -> _NDArray:
  """If array has unsigned integers, rescales them to the range [0.0, 1.0].

  Scaling is such that uint(0) maps to 0.0 and uint(MAX) maps to 1.0.  See
  `to_type`.

  Args:
    a: Input array.
    dtype: Desired floating-point type if rescaling occurs.

  Returns:
    A new array of dtype values in the range [0.0, 1.0] if the input array `a`
    contains unsigned integers; otherwise, array `a` is returned unchanged.
  """
  a = np.asarray(a)
  dtype = np.dtype(dtype)
  if not np.issubdtype(dtype, np.floating):
    raise ValueError(f'Type {dtype} is not floating-point.')
  if np.issubdtype(a.dtype, np.floating):
    return a
  return to_type(a, dtype)


def to_uint8(a: _ArrayLike) -> _NDArray:
  """Returns array converted to uint8 values; see `to_type`."""
  return to_type(a, np.uint8)


# ** Functions to generate example image and video data.


def color_ramp(
    shape: tuple[int, int] = (64, 64), *, dtype: _DTypeLike = np.float32
) -> _NDArray:
  """Returns an image of a red-green color gradient.

  This is useful for quick experimentation and testing.  See also
  `moving_circle` to generate a sample video.

  Args:
    shape: 2D spatial dimensions (height, width) of generated image.
    dtype: Type (uint or floating) of resulting pixel values.
  """
  _check_2d_shape(shape)
  dtype = _as_valid_media_type(dtype)
  yx = (np.moveaxis(np.indices(shape), 0, -1) + 0.5) / shape
  image = np.insert(yx, 2, 0.0, axis=-1)
  return to_type(image, dtype)


def moving_circle(
    shape: tuple[int, int] = (256, 256),
    num_images: int = 10,
    *,
    dtype: _DTypeLike = np.float32,
) -> _NDArray:
  """Returns a video of a circle moving in front of a color ramp.

  This is useful for quick experimentation and testing.  See also `color_ramp`
  to generate a sample image.

  >>> show_video(moving_circle((480, 640), 60), fps=60)

  Args:
    shape: 2D spatial dimensions (height, width) of generated video.
    num_images: Number of video frames.
    dtype: Type (uint or floating) of resulting pixel values.
  """
  _check_2d_shape(shape)
  dtype = np.dtype(dtype)

  def generate_image(image_index: int) -> _NDArray:
    """Returns a video frame image."""
    image = color_ramp(shape, dtype=dtype)
    yx = np.moveaxis(np.indices(shape), 0, -1)
    center = (shape[0] * 0.6, shape[1] * (image_index + 0.5) / num_images)
    radius_squared = (min(shape) * 0.1) ** 2
    inside = np.sum((yx - center) ** 2, axis=-1) < radius_squared
    white_circle_color = (1.0, 1.0, 1.0)
    if np.issubdtype(dtype, np.unsignedinteger):
      white_circle_color = to_type([white_circle_color], dtype)[0]
    image[inside] = white_circle_color
    return image

  return np.array([generate_image(i) for i in range(num_images)])


# ** Color-space conversions.

# Same matrix values as in two sources:
# https://github.com/scikit-image/scikit-image/blob/master/skimage/color/colorconv.py#L377
# https://github.com/tensorflow/tensorflow/blob/r1.14/tensorflow/python/ops/image_ops_impl.py#L2754
_YUV_FROM_RGB_MATRIX = np.array(
    [
        [0.299, -0.14714119, 0.61497538],
        [0.587, -0.28886916, -0.51496512],
        [0.114, 0.43601035, -0.10001026],
    ],
    dtype=np.float32,
)
_RGB_FROM_YUV_MATRIX = np.linalg.inv(_YUV_FROM_RGB_MATRIX)
_YUV_CHROMA_OFFSET = np.array([0.0, 0.5, 0.5], dtype=np.float32)


def yuv_from_rgb(rgb: _ArrayLike) -> _NDArray:
  """Returns the RGB image/video mapped to YUV [0,1] color space.

  Note that the "YUV" color space used by video compressors is actually YCbCr!

  Args:
    rgb: Input image in sRGB space.
  """
  rgb = to_float01(rgb)
  if rgb.shape[-1] != 3:
    raise ValueError(f'The last dimension in {rgb.shape} is not 3.')
  return rgb @ _YUV_FROM_RGB_MATRIX + _YUV_CHROMA_OFFSET


def rgb_from_yuv(yuv: _ArrayLike) -> _NDArray:
  """Returns the YUV image/video mapped to RGB [0,1] color space."""
  yuv = to_float01(yuv)
  if yuv.shape[-1] != 3:
    raise ValueError(f'The last dimension in {yuv.shape} is not 3.')
  return (yuv - _YUV_CHROMA_OFFSET) @ _RGB_FROM_YUV_MATRIX


# Same matrix values as in
# https://github.com/scikit-image/scikit-image/blob/master/skimage/color/colorconv.py#L1654
# and https://en.wikipedia.org/wiki/YUV#Studio_swing_for_BT.601
_YCBCR_FROM_RGB_MATRIX = np.array(
    [
        [65.481, 128.553, 24.966],
        [-37.797, -74.203, 112.0],
        [112.0, -93.786, -18.214],
    ],
    dtype=np.float32,
).transpose()
_RGB_FROM_YCBCR_MATRIX = np.linalg.inv(_YCBCR_FROM_RGB_MATRIX)
_YCBCR_OFFSET = np.array([16.0, 128.0, 128.0], dtype=np.float32)
# Note that _YCBCR_FROM_RGB_MATRIX =~ _YUV_FROM_RGB_MATRIX * [219, 256, 182];
# https://en.wikipedia.org/wiki/YUV: "Y' values are conventionally shifted and
# scaled to the range [16, 235] (referred to as studio swing or 'TV levels')";
# "studio range of 16-240 for U and V".  (Where does value 182 come from?)


def ycbcr_from_rgb(rgb: _ArrayLike) -> _NDArray:
  """Returns the RGB image/video mapped to YCbCr [0,1] color space.

  The YCbCr color space is the one called "YUV" by video compressors.

  Args:
    rgb: Input image in sRGB space.
  """
  rgb = to_float01(rgb)
  if rgb.shape[-1] != 3:
    raise ValueError(f'The last dimension in {rgb.shape} is not 3.')
  return (rgb @ _YCBCR_FROM_RGB_MATRIX + _YCBCR_OFFSET) / 255.0


def rgb_from_ycbcr(ycbcr: _ArrayLike) -> _NDArray:
  """Returns the YCbCr image/video mapped to RGB [0,1] color space."""
  ycbcr = to_float01(ycbcr)
  if ycbcr.shape[-1] != 3:
    raise ValueError(f'The last dimension in {ycbcr.shape} is not 3.')
  return (ycbcr * 255.0 - _YCBCR_OFFSET) @ _RGB_FROM_YCBCR_MATRIX


# ** Image processing.


def _pil_image(image: _ArrayLike, mode: str | None = None) -> PIL.Image.Image:
  """Returns a PIL image given a numpy matrix (either uint8 or float [0,1])."""
  image = _as_valid_media_array(image)
  if image.ndim not in (2, 3):
    raise ValueError(f'Image shape {image.shape} is neither 2D nor 3D.')
  return PIL.Image.fromarray(image, mode=mode)


def resize_image(image: _ArrayLike, shape: tuple[int, int]) -> _NDArray:
  """Resizes image to specified spatial dimensions using a Lanczos filter.

  Args:
    image: Array-like 2D or 3D object, where dtype is uint or floating-point.
    shape: 2D spatial dimensions (height, width) of output image.

  Returns:
    A resampled image whose spatial dimensions match `shape`.
  """
  image = _as_valid_media_array(image)
  if image.ndim not in (2, 3):
    raise ValueError(f'Image shape {image.shape} is neither 2D nor 3D.')
  _check_2d_shape(shape)

  # A PIL image can be multichannel only if it has 3 or 4 uint8 channels,
  # and it can be resized only if it is uint8 or float32.
  supported_single_channel = (
      np.issubdtype(image.dtype, np.floating) or image.dtype == np.uint8
  ) and image.ndim == 2
  supported_multichannel = (
      image.dtype == np.uint8 and image.ndim == 3 and image.shape[2] in (3, 4)
  )
  if supported_single_channel or supported_multichannel:
    return np.array(
        _pil_image(image).resize(
            shape[::-1], resample=PIL.Image.Resampling.LANCZOS
        ),
        dtype=image.dtype,
    )
  if image.ndim == 2:
    # We convert to floating-point for resizing and convert back.
    return to_type(resize_image(to_float01(image), shape), image.dtype)
  # We resize each image channel individually.
  return np.dstack(
      [resize_image(channel, shape) for channel in np.moveaxis(image, -1, 0)]
  )


# ** Video processing.


def resize_video(video: Iterable[_NDArray], shape: tuple[int, int]) -> _NDArray:
  """Resizes `video` to specified spatial dimensions using a Lanczos filter.

  Args:
    video: Iterable of images.
    shape: 2D spatial dimensions (height, width) of output video.

  Returns:
    A resampled video whose spatial dimensions match `shape`.
  """
  _check_2d_shape(shape)
  return np.array([resize_image(image, shape) for image in video])


# ** General I/O.


def _is_url(path_or_url: _Path) -> bool:
  return isinstance(path_or_url, str) and path_or_url.startswith(
      ('http://', 'https://', 'file://')
  )


def read_contents(path_or_url: _Path) -> bytes:
  """Returns the contents of the file specified by either a path or URL."""
  data: bytes
  if _is_url(path_or_url):
    assert isinstance(path_or_url, str)
    with urllib.request.urlopen(path_or_url) as response:
      data = response.read()
  else:
    with _open(path_or_url, 'rb') as f:
      data = f.read()
  return data


@contextlib.contextmanager
def _read_via_local_file(path_or_url: _Path) -> Iterator[str]:
  """Context to copy a remote file locally to read from it.

  Args:
    path_or_url: File, which may be remote.

  Yields:
    The name of a local file which may be a copy of a remote file.
  """
  if _is_url(path_or_url) or not _path_is_local(path_or_url):
    suffix = pathlib.Path(path_or_url).suffix
    with tempfile.TemporaryDirectory() as directory_name:
      tmp_path = pathlib.Path(directory_name) / f'file{suffix}'
      tmp_path.write_bytes(read_contents(path_or_url))
      yield str(tmp_path)
  else:
    yield str(path_or_url)


@contextlib.contextmanager
def _write_via_local_file(path: _Path) -> Iterator[str]:
  """Context to write a temporary local file and subsequently copy it remotely.

  Args:
    path: File, which may be remote.

  Yields:
    The name of a local file which may be subsequently copied remotely.
  """
  if _path_is_local(path):
    yield str(path)
  else:
    suffix = pathlib.Path(path).suffix
    with tempfile.TemporaryDirectory() as directory_name:
      tmp_path = pathlib.Path(directory_name) / f'file{suffix}'
      yield str(tmp_path)
      with _open(path, mode='wb') as f:
        f.write(tmp_path.read_bytes())


class set_show_save_dir:  # pylint: disable=invalid-name
  """Save all titled output from `show_*()` calls into files.

  If the specified `directory` is not None, all titled images and videos
  displayed by `show_image`, `show_images`, `show_video`, and `show_videos` are
  also saved as files within the directory.

  It can be used either to set the state or as a context manager:

  >>> set_show_save_dir('/tmp')
  >>> show_image(color_ramp(), title='image1')  # Creates /tmp/image1.png.
  >>> show_video(moving_circle(), title='video2')  # Creates /tmp/video2.mp4.
  >>> set_show_save_dir(None)

  >>> with set_show_save_dir('/tmp'):
  ...   show_image(color_ramp(), title='image1')  # Creates /tmp/image1.png.
  ...   show_video(moving_circle(), title='video2')  # Creates /tmp/video2.mp4.
  """

  def __init__(self, directory: _Path | None):
    self._old_show_save_dir = _config.show_save_dir
    _config.show_save_dir = directory

  def __enter__(self) -> None:
    pass

  def __exit__(self, *_: Any) -> None:
    _config.show_save_dir = self._old_show_save_dir


# ** Image I/O.


def read_image(
    path_or_url: _Path,
    *,
    apply_exif_transpose: bool = True,
    dtype: _DTypeLike = None,
) -> _NDArray:
  """Returns an image read from a file path or URL.

  Decoding is performed using `PIL`, which supports `uint8` images with 1, 3,
  or 4 channels and `uint16` images with a single channel.

  Args:
    path_or_url: Path of input file.
    apply_exif_transpose: If True, rotate image according to EXIF orientation.
    dtype: Data type of the returned array.  If None, `np.uint8` or `np.uint16`
      is inferred automatically.
  """
  data = read_contents(path_or_url)
  return decompress_image(data, dtype, apply_exif_transpose)


def write_image(
    path: _Path, image: _ArrayLike, fmt: str = 'png', **kwargs: Any
) -> None:
  """Writes an image to a file.

  Encoding is performed using `PIL`, which supports `uint8` images with 1, 3,
  or 4 channels and `uint16` images with a single channel.

  File format is explicitly provided by `fmt` and not inferred by `path`.

  Args:
    path: Path of output file.
    image: Array-like object.  If its type is float, it is converted to np.uint8
      using `to_uint8` (thus clamping to the input to the range [0.0, 1.0]).
      Otherwise it must be np.uint8 or np.uint16.
    fmt: Desired compression encoding, e.g. 'png'.
    **kwargs: Additional parameters for `PIL.Image.save()`.
  """
  image = _as_valid_media_array(image)
  if np.issubdtype(image.dtype, np.floating):
    image = to_uint8(image)
  with _open(path, 'wb') as f:
    _pil_image(image).save(f, format=fmt, **kwargs)


def to_rgb(
    array: _ArrayLike,
    *,
    vmin: float | None = None,
    vmax: float | None = None,
    cmap: str | Callable[[_ArrayLike], _NDArray] = 'gray',
) -> _NDArray:
  """Maps scalar values to RGB using value bounds and a color map.

  Args:
    array: Scalar values, with arbitrary shape.
    vmin: Explicit min value for remapping; if None, it is obtained as the
      minimum finite value of `array`.
    vmax: Explicit max value for remapping; if None, it is obtained as the
      maximum finite value of `array`.
    cmap: A `pyplot` color map or callable, to map from 1D value to 3D or 4D
      color.

  Returns:
    A new array in which each element is affinely mapped from [vmin, vmax]
    to [0.0, 1.0] and then color-mapped.
  """
  a = _as_valid_media_array(array)
  del array
  # For future numpy version 1.7.0:
  # vmin = np.amin(a, where=np.isfinite(a)) if vmin is None else vmin
  # vmax = np.amax(a, where=np.isfinite(a)) if vmax is None else vmax
  vmin = np.amin(np.where(np.isfinite(a), a, np.inf)) if vmin is None else vmin
  vmax = np.amax(np.where(np.isfinite(a), a, -np.inf)) if vmax is None else vmax
  a = (a.astype('float') - vmin) / (vmax - vmin + np.finfo(float).eps)
  if isinstance(cmap, str):
    if hasattr(matplotlib, 'colormaps'):
      rgb_from_scalar = matplotlib.colormaps[cmap]  # Newer version.
    else:
      rgb_from_scalar = matplotlib.pyplot.cm.get_cmap(cmap)
  else:
    rgb_from_scalar = cmap
  a = rgb_from_scalar(a)
  # If there is a fully opaque alpha channel, remove it.
  if a.shape[-1] == 4 and np.all(to_float01(a[..., 3])) == 1.0:
    a = a[..., :3]
  return a


def compress_image(
    image: _ArrayLike, *, fmt: str = 'png', **kwargs: Any
) -> bytes:
  """Returns a buffer containing a compressed image.

  Args:
    image: Array in a format supported by `PIL`, e.g. np.uint8 or np.uint16.
    fmt: Desired compression encoding, e.g. 'png'.
    **kwargs: Options for `PIL.save()`, e.g. `optimize=True` for greater
      compression.
  """
  image = _as_valid_media_array(image)
  with io.BytesIO() as output:
    _pil_image(image).save(output, format=fmt, **kwargs)
    return output.getvalue()


def decompress_image(
    data: bytes, dtype: _DTypeLike = None, apply_exif_transpose: bool = True
) -> _NDArray:
  """Returns an image from a compressed data buffer.

  Decoding is performed using `PIL`, which supports `uint8` images with 1, 3,
  or 4 channels and `uint16` images with a single channel.

  Args:
    data: Buffer containing compressed image.
    dtype: Data type of the returned array.  If None, `np.uint8` or `np.uint16`
      is inferred automatically.
    apply_exif_transpose: If True, rotate image according to EXIF orientation.
  """
  pil_image = PIL.Image.open(io.BytesIO(data))
  if apply_exif_transpose:
    pil_image = PIL.ImageOps.exif_transpose(pil_image)
  if dtype is None:
    dtype = np.uint16 if pil_image.mode == 'I' else np.uint8
  return np.array(pil_image, dtype=dtype)


def html_from_compressed_image(
    data: bytes,
    width: int,
    height: int,
    *,
    title: str | None = None,
    border: bool | str = False,
    pixelated: bool = True,
    fmt: str = 'png',
) -> str:
  """Returns an HTML string with an image tag containing encoded data.

  Args:
    data: Compressed image bytes.
    width: Width of HTML image in pixels.
    height: Height of HTML image in pixels.
    title: Optional text shown centered above image.
    border: If `bool`, whether to place a black boundary around the image, or if
      `str`, the boundary CSS style.
    pixelated: If True, sets the CSS style to 'image-rendering: pixelated;'.
    fmt: Compression encoding.
  """
  b64 = base64.b64encode(data).decode('utf-8')
  if isinstance(border, str):
    border = f'{border}; '
  elif border:
    border = 'border:1px solid black; '
  else:
    border = ''
  s_pixelated = 'pixelated' if pixelated else 'auto'
  s = (
      f'<img width="{width}" height="{height}"'
      f' style="{border}image-rendering:{s_pixelated}; object-fit:cover;"'
      f' src="data:image/{fmt};base64,{b64}"/>'
  )
  if title:
    s = f"""<div style="display:flex; align-items:left;">
      <div style="display:flex; flex-direction:column; align-items:center;">
      <div>{title}</div><div>{s}</div></div></div>"""
  return s


def _get_width_height(
    width: int | None, height: int | None, shape: tuple[int, int]
) -> tuple[int, int]:
  """Returns (width, height) given optional parameters and image shape."""
  assert len(shape) == 2, shape
  if width and height:
    return width, height
  if width and not height:
    return width, int(width * (shape[0] / shape[1]) + 0.5)
  if height and not width:
    return int(height * (shape[1] / shape[0]) + 0.5), height
  return shape[::-1]


def _ensure_mapped_to_rgb(
    image: _ArrayLike,
    *,
    vmin: float | None = None,
    vmax: float | None = None,
    cmap: str | Callable[[_ArrayLike], _NDArray] = 'gray',
) -> _NDArray:
  image = _as_valid_media_array(image)
  if not (image.ndim == 2 or (image.ndim == 3 and image.shape[2] in (1, 3, 4))):
    raise ValueError(
        f'Image with shape {image.shape} is neither a 2D array'
        ' nor a 3D array with 1, 3, or 4 channels.'
    )
  if image.ndim == 3 and image.shape[2] == 1:
    image = image[:, :, 0]
  if image.ndim == 2:
    image = to_rgb(image, vmin=vmin, vmax=vmax, cmap=cmap)
  return image


def show_image(
    image: _ArrayLike, *, title: str | None = None, **kwargs: Any
) -> str | None:
  """Displays an image in the notebook and optionally saves it to a file.

  See `show_images`.

  >>> show_image(np.random.rand(100, 100))
  >>> show_image(np.random.randint(0, 256, size=(80, 80, 3), dtype='uint8'))
  >>> show_image(np.random.rand(10, 10) - 0.5, cmap='bwr', height=100)
  >>> show_image(read_image('/tmp/image.png'))
  >>> url = 'https://github.com/hhoppe/data/raw/main/image.png'
  >>> show_image(read_image(url))

  Args:
    image: 2D array-like, or 3D array-like with 1, 3, or 4 channels.
    title: Optional text shown centered above the image.
    **kwargs: See `show_images`.

  Returns:
    html string if `return_html` is `True`.
  """
  return show_images([np.asarray(image)], [title], **kwargs)


def show_images(
    images: Iterable[_ArrayLike] | Mapping[str, _ArrayLike],
    titles: Iterable[str | None] | None = None,
    *,
    width: int | None = None,
    height: int | None = None,
    downsample: bool = True,
    columns: int | None = None,
    vmin: float | None = None,
    vmax: float | None = None,
    cmap: str | Callable[[_ArrayLike], _NDArray] = 'gray',
    border: bool | str = False,
    ylabel: str = '',
    html_class: str = 'show_images',
    pixelated: bool | None = None,
    return_html: bool = False,
) -> str | None:
  """Displays a row of images in the IPython/Jupyter notebook.

  If a directory has been specified using `set_show_save_dir`, also saves each
  titled image to a file in that directory based on its title.

  >>> image1, image2 = np.random.rand(64, 64, 3), color_ramp((64, 64))
  >>> show_images([image1, image2])
  >>> show_images({'random image': image1, 'color ramp': image2}, height=128)
  >>> show_images([image1, image2] * 5, columns=4, border=True)

  Args:
    images: Iterable of images, or dictionary of `{title: image}`.  Each image
      must be either a 2D array or a 3D array with 1, 3, or 4 channels.
    titles: Optional strings shown above the corresponding images.
    width: Optional, overrides displayed width (in pixels).
    height: Optional, overrides displayed height (in pixels).
    downsample: If True, each image whose width or height is greater than the
      specified `width` or `height` is resampled to the display resolution. This
      improves antialiasing and reduces the size of the notebook.
    columns: Optional, maximum number of images per row.
    vmin: For single-channel image, explicit min value for display.
    vmax: For single-channel image, explicit max value for display.
    cmap: For single-channel image, `pyplot` color map or callable to map 1D to
      3D color.
    border: If `bool`, whether to place a black boundary around the image, or if
      `str`, the boundary CSS style.
    ylabel: Text (rotated by 90 degrees) shown on the left of each row.
    html_class: CSS class name used in definition of HTML element.
    pixelated: If True, sets the CSS style to 'image-rendering: pixelated;'; if
      False, sets 'image-rendering: auto'; if None, uses pixelated rendering
      only on images for which `width` or `height` introduces magnification.
    return_html: If `True` return the raw HTML `str` instead of displaying.

  Returns:
    html string if `return_html` is `True`.
  """
  if isinstance(images, Mapping):
    if titles is not None:
      raise ValueError('Cannot have images dictionary and titles parameter.')
    list_titles, list_images = list(images.keys()), list(images.values())
  else:
    list_images = list(images)
    list_titles = [None] * len(list_images) if titles is None else list(titles)
    if len(list_images) != len(list_titles):
      raise ValueError(
          'Number of images does not match number of titles'
          f' ({len(list_images)} vs {len(list_titles)}).'
      )

  list_images = [
      _ensure_mapped_to_rgb(image, vmin=vmin, vmax=vmax, cmap=cmap)
      for image in list_images
  ]

  def maybe_downsample(image: _NDArray) -> _NDArray:
    shape: tuple[int, int] = image.shape[:2]  # type: ignore[assignment]
    w, h = _get_width_height(width, height, shape)
    if w < shape[1] or h < shape[0]:
      image = resize_image(image, (h, w))
    return image

  if downsample:
    list_images = [maybe_downsample(image) for image in list_images]
  png_datas = [compress_image(to_uint8(image)) for image in list_images]

  for title, png_data in zip(list_titles, png_datas):
    if title and _config.show_save_dir:
      path = pathlib.Path(_config.show_save_dir) / f'{title}.png'
      with _open(path, mode='wb') as f:
        f.write(png_data)

  def html_from_compressed_images() -> str:
    html_strings = []
    for image, title, png_data in zip(list_images, list_titles, png_datas):
      w, h = _get_width_height(width, height, image.shape[:2])
      magnified = h > image.shape[0] or w > image.shape[1]
      pixelated2 = pixelated if pixelated is not None else magnified
      html_strings.append(
          html_from_compressed_image(
              png_data, w, h, title=title, border=border, pixelated=pixelated2
          )
      )
    # Create single-row tables each with no more than 'columns' elements.
    table_strings = []
    for row_html_strings in _chunked(html_strings, columns):
      td = '<td style="padding:1px;">'
      s = ''.join(f'{td}{e}</td>' for e in row_html_strings)
      if ylabel:
        style = 'writing-mode:vertical-lr; transform:rotate(180deg);'
        s = f'{td}<span style="{style}">{ylabel}</span></td>' + s
      table_strings.append(
          f'<table class="{html_class}"'
          f' style="border-spacing:0px;"><tr>{s}</tr></table>'
      )
    return ''.join(table_strings)

  s = html_from_compressed_images()
  while len(s) > _IPYTHON_HTML_SIZE_LIMIT * 0.5:
    list_images = [image[::2, ::2] for image in list_images]
    png_datas = [compress_image(to_uint8(image)) for image in list_images]
    s = html_from_compressed_images()
  if return_html:
    return s
  _display_html(s)
  return None


def compare_images(
    images: Iterable[_ArrayLike],
    *,
    vmin: float | None = None,
    vmax: float | None = None,
    cmap: str | Callable[[_ArrayLike], _NDArray] = 'gray',
) -> None:
  """Compare two images using an interactive slider.

  Displays an HTML slider component to interactively swipe between two images.
  The slider functionality requires Internet access.  See additional info in
  `https://github.com/sneas/img-comparison-slider`.

  >>> image1, image2 = np.random.rand(64, 64, 3), color_ramp((64, 64))
  >>> compare_images([image1, image2])

  Args:
    images: Iterable of images.  Each image must be either a 2D array or a 3D
      array with 1, 3, or 4 channels.  There must be exactly two images.
    vmin: For single-channel image, explicit min value for display.
    vmax: For single-channel image, explicit max value for display.
    cmap: For single-channel image, `pyplot` color map or callable to map 1D to
      3D color.
  """
  list_images = [
      _ensure_mapped_to_rgb(image, vmin=vmin, vmax=vmax, cmap=cmap)
      for image in images
  ]
  if len(list_images) != 2:
    raise ValueError('The number of images must be 2.')
  png_datas = [compress_image(to_uint8(image)) for image in list_images]
  b64_1, b64_2 = [
      base64.b64encode(png_data).decode('utf-8') for png_data in png_datas
  ]
  s = _IMAGE_COMPARISON_HTML.replace('{b64_1}', b64_1).replace('{b64_2}', b64_2)
  _display_html(s)


# ** Video I/O.


def _filename_suffix_from_codec(codec: str) -> str:
  return '.gif' if codec == 'gif' else '.mp4'


def _get_ffmpeg_path() -> str:
  path = _search_for_ffmpeg_path()
  if not path:
    raise RuntimeError(
        f"Program '{_config.ffmpeg_name_or_path}' is not found;"
        " perhaps install ffmpeg using 'apt install ffmpeg'."
    )
  return path


def video_is_available() -> bool:
  """Returns True if the program `ffmpeg` is found.

  See also `set_ffmpeg`.
  """
  return _search_for_ffmpeg_path() is not None


class VideoMetadata(typing.NamedTuple):
  """Represents the data stored in a video container header.

  Attributes:
    num_images: Number of frames that is expected from the video stream.  This
      is estimated from the framerate and the duration stored in the video
      header, so it might be inexact.
    shape: The dimensions (height, width) of each video frame.
    fps: The framerate in frames per second.
    bps: The estimated bitrate of the video stream in bits per second, retrieved
      from the video header.
  """

  num_images: int
  shape: tuple[int, int]
  fps: float
  bps: int | None


def _get_video_metadata(path: _Path) -> VideoMetadata:
  """Returns attributes of video stored in the specified local file."""
  if not pathlib.Path(path).is_file():
    raise RuntimeError(f"Video file '{path}' is not found.")
  command = [
      _get_ffmpeg_path(),
      '-nostdin',
      '-i',
      str(path),
      '-acodec',
      'copy',
      '-vcodec',
      'copy',
      '-f',
      'null',
      '-',
  ]
  with subprocess.Popen(
      command, stderr=subprocess.PIPE, encoding='utf-8'
  ) as proc:
    _, err = proc.communicate()
  bps = num_images = width = rotation = None
  for line in err.split('\n'):
    if match := re.search(r', bitrate: *([0-9.]+) kb/s', line):
      bps = int(match.group(1)) * 1000
    if matches := re.findall(r'frame= *([0-9]+) ', line):
      num_images = int(matches[-1])
    if 'Stream #0:' in line and ': Video:' in line:
      if not (match := re.search(r', ([0-9]+)x([0-9]+)', line)):
        raise RuntimeError(f'Unable to parse video dimensions in line {line}')
      width, height = int(match.group(1)), int(match.group(2))
      if match := re.search(r', ([0-9.]+) fps', line):
        fps = float(match.group(1))
      elif str(path).endswith('.gif'):
        # Some GIF files lack a framerate attribute; use a reasonable default.
        fps = 10
      else:
        raise RuntimeError(f'Unable to parse video framerate in line {line}')
    if match := re.fullmatch(r'\s*rotate\s*:\s*(\d+)', line):
      rotation = int(match.group(1))
  if not num_images:
    raise RuntimeError(f'Unable to find frames in video: {err}')
  if not width:
    raise RuntimeError(f'Unable to parse video header: {err}')
  # By default, ffmpeg enables "-autorotate"; we just fix the dimensions.
  if rotation in (90, 270):
    width, height = height, width
  shape = (height, width)
  return VideoMetadata(num_images, shape, fps, bps)


class _VideoIO:
  """Base class for `VideoReader` and `VideoWriter`."""

  def _get_pix_fmt(self, dtype: _DType, image_format: str) -> str:
    """Returns ffmpeg pix_fmt given data type and image format."""
    native_endian_suffix = {'little': 'le', 'big': 'be'}[sys.byteorder]
    return {
        np.uint8: {
            'rgb': 'rgb24',
            'yuv': 'yuv444p',
            'gray': 'gray',
        },
        np.uint16: {
            'rgb': 'rgb48' + native_endian_suffix,
            'yuv': 'yuv444p16' + native_endian_suffix,
            'gray': 'gray16' + native_endian_suffix,
        },
    }[dtype.type][image_format]


class VideoReader(_VideoIO):
  """Context to read a compressed video as an iterable over its images.

  >>> with VideoReader('/tmp/river.mp4') as reader:
  ...   print(f'Video has {reader.num_images} images with shape={reader.shape},'
  ...         f' at {reader.fps} frames/sec and {reader.bps} bits/sec.')
  ...   for image in reader:
  ...     print(image.shape)

  >>> with VideoReader('/tmp/river.mp4') as reader:
  ...   video = np.array(tuple(reader))

  >>> url = 'https://github.com/hhoppe/data/raw/main/video.mp4'
  >>> with VideoReader(url) as reader:
  ...   show_video(reader)

  Attributes:
    path_or_url: Location of input video.
    output_format: Format of output images (default 'rgb').  If 'rgb', each
      image has shape=(height, width, 3) with R, G, B values.  If 'yuv', each
      image has shape=(height, width, 3) with Y, U, V values.  If 'gray', each
      image has shape=(height, width).
    dtype: Data type for output images.  The default is `np.uint8`.  Use of
      `np.uint16` allows reading 10-bit or 12-bit data without precision loss.
    metadata: Object storing the information retrieved from the video header.
      Its attributes are copied as attributes in this class.
    num_images: Number of frames that is expected from the video stream.  This
      is estimated from the framerate and the duration stored in the video
      header, so it might be inexact.
    shape: The dimensions (height, width) of each video frame.
    fps: The framerate in frames per second.
    bps: The estimated bitrate of the video stream in bits per second, retrieved
      from the video header.
  """

  path_or_url: _Path
  output_format: str
  dtype: _DType
  metadata: VideoMetadata
  num_images: int
  shape: tuple[int, int]
  fps: float
  bps: int | None
  _num_bytes_per_image: int

  def __init__(
      self,
      path_or_url: _Path,
      *,
      output_format: str = 'rgb',
      dtype: _DTypeLike = np.uint8,
  ):
    if output_format not in {'rgb', 'yuv', 'gray'}:
      raise ValueError(
          f'Output format {output_format} is not rgb, yuv, or gray.'
      )
    self.path_or_url = path_or_url
    self.output_format = output_format
    self.dtype = np.dtype(dtype)
    if self.dtype.type not in (np.uint8, np.uint16):
      raise ValueError(f'Type {dtype} is not np.uint8 or np.uint16.')
    self._read_via_local_file: Any = None
    self._popen: subprocess.Popen[bytes] | None = None
    self._proc: subprocess.Popen[bytes] | None = None

  def __enter__(self) -> 'VideoReader':
    ffmpeg_path = _get_ffmpeg_path()
    try:
      self._read_via_local_file = _read_via_local_file(self.path_or_url)
      # pylint: disable-next=no-member
      tmp_name = self._read_via_local_file.__enter__()

      self.metadata = _get_video_metadata(tmp_name)
      self.num_images, self.shape, self.fps, self.bps = self.metadata
      pix_fmt = self._get_pix_fmt(self.dtype, self.output_format)
      num_channels = {'rgb': 3, 'yuv': 3, 'gray': 1}[self.output_format]
      bytes_per_channel = self.dtype.itemsize
      self._num_bytes_per_image = (
          math.prod(self.shape) * num_channels * bytes_per_channel
      )

      command = [
          ffmpeg_path,
          '-v',
          'panic',
          '-nostdin',
          '-i',
          tmp_name,
          '-vcodec',
          'rawvideo',
          '-f',
          'image2pipe',
          '-pix_fmt',
          pix_fmt,
          '-vsync',
          'vfr',
          '-',
      ]
      self._popen = subprocess.Popen(
          command, stdout=subprocess.PIPE, stderr=subprocess.PIPE
      )
      self._proc = self._popen.__enter__()
    except Exception:
      self.__exit__(None, None, None)
      raise
    return self

  def __exit__(self, *_: Any) -> None:
    self.close()

  def read(self) -> _NDArray | None:
    """Reads a video image frame (or None if at end of file).

    Returns:
      A numpy array in the format specified by `output_format`, i.e., a 3D
      array with 3 color channels, except for format 'gray' which is 2D.
    """
    assert self._proc, 'Error: reading from an already closed context.'
    assert self._proc.stdout
    data = self._proc.stdout.read(self._num_bytes_per_image)
    if not data:  # Due to either end-of-file or subprocess error.
      self.close()  # Raises exception if subprocess had error.
      return None  # To indicate end-of-file.
    assert len(data) == self._num_bytes_per_image
    image = np.frombuffer(data, dtype=self.dtype)
    if self.output_format == 'rgb':
      image = image.reshape(*self.shape, 3)
    elif self.output_format == 'yuv':  # Convert from planar YUV to pixel YUV.
      image = np.moveaxis(image.reshape(3, *self.shape), 0, 2)
    elif self.output_format == 'gray':  # Generate 2D rather than 3D ndimage.
      image = image.reshape(*self.shape)
    else:
      raise AssertionError
    return image

  def __iter__(self) -> Iterator[_NDArray]:
    while True:
      image = self.read()
      if image is None:
        return
      yield image

  def close(self) -> None:
    """Terminates video reader.  (Called automatically at end of context.)"""
    if self._popen:
      self._popen.__exit__(None, None, None)
      self._popen = None
      self._proc = None
    if self._read_via_local_file:
      # pylint: disable-next=no-member
      self._read_via_local_file.__exit__(None, None, None)
      self._read_via_local_file = None


class VideoWriter(_VideoIO):
  """Context to write a compressed video.

  >>> shape = (480, 640)
  >>> with VideoWriter('/tmp/v.mp4', shape, fps=60) as writer:
  ...   for image in moving_circle(shape, num_images=60):
  ...     writer.add_image(image)
  >>> show_video(read_video('/tmp/v.mp4'))


  Bitrate control may be specified using at most one of: `bps`, `qp`, or `crf`.
  If none are specified, `qp` is set to a default value.
  See https://slhck.info/video/2017/03/01/rate-control.html

  If codec is 'gif', the args `bps`, `qp`, `crf`, and `encoded_format` are
  ignored.

  Attributes:
    path: Output video.  Its suffix (e.g. '.mp4') determines the video container
      format.  The suffix must be '.gif' if the codec is 'gif'.
    shape: 2D spatial dimensions (height, width) of video image frames.  The
      dimensions must be even if 'encoded_format' has subsampled chroma (e.g.,
      'yuv420p' or 'yuv420p10le').
    codec: Compression algorithm as defined by "ffmpeg -codecs" (e.g., 'h264',
      'hevc', 'vp9', or 'gif').
    metadata: Optional VideoMetadata object whose `fps` and `bps` attributes are
      used if not specified as explicit parameters.
    fps: Frames-per-second framerate (default is 60.0 except 25.0 for 'gif').
    bps: Requested average bits-per-second bitrate (default None).
    qp: Quantization parameter for video compression quality (default None).
    crf: Constant rate factor for video compression quality (default None).
    ffmpeg_args: Additional arguments for `ffmpeg` command, e.g. '-g 30' to
      introduce I-frames, or '-bf 0' to omit B-frames.
    input_format: Format of input images (default 'rgb').  If 'rgb', each image
      has shape=(height, width, 3) or (height, width).  If 'yuv', each image has
      shape=(height, width, 3) with Y, U, V values.  If 'gray', each image has
      shape=(height, width).
    dtype: Expected data type for input images (any float input images are
      converted to `dtype`).  The default is `np.uint8`.  Use of `np.uint16` is
      necessary when encoding >8 bits/channel.
    encoded_format: Pixel format as defined by `ffmpeg -pix_fmts`, e.g.,
      'yuv420p' (2x2-subsampled chroma), 'yuv444p' (full-res chroma),
      'yuv420p10le' (10-bit per channel), etc.  The default (None) selects
      'yuv420p' if all shape dimensions are even, else 'yuv444p'.
  """

  def __init__(
      self,
      path: _Path,
      shape: tuple[int, int],
      *,
      codec: str = 'h264',
      metadata: VideoMetadata | None = None,
      fps: float | None = None,
      bps: int | None = None,
      qp: int | None = None,
      crf: float | None = None,
      ffmpeg_args: str | Sequence[str] = '',
      input_format: str = 'rgb',
      dtype: _DTypeLike = np.uint8,
      encoded_format: str | None = None,
  ) -> None:
    _check_2d_shape(shape)
    if fps is None and metadata:
      fps = metadata.fps
    if fps is None:
      fps = 25.0 if codec == 'gif' else 60.0
    if fps <= 0.0:
      raise ValueError(f'Frame-per-second value {fps} is invalid.')
    if bps is None and metadata:
      bps = metadata.bps
    bps = int(bps) if bps is not None else None
    if bps is not None and bps <= 0:
      raise ValueError(f'Bitrate value {bps} is invalid.')
    if qp is not None and (not isinstance(qp, int) or qp <= 0):
      raise ValueError(
          f'Quantization parameter {qp} is not a positive integer.'
      )
    num_rate_specifications = sum(x is not None for x in (bps, qp, crf))
    if num_rate_specifications > 1:
      raise ValueError(
          f'Must specify at most one of bps, qp, or crf ({bps}, {qp}, {crf}).'
      )
    ffmpeg_args = (
        shlex.split(ffmpeg_args)
        if isinstance(ffmpeg_args, str)
        else list(ffmpeg_args)
    )
    if input_format not in {'rgb', 'yuv', 'gray'}:
      raise ValueError(f'Input format {input_format} is not rgb, yuv, or gray.')
    dtype = np.dtype(dtype)
    if dtype.type not in (np.uint8, np.uint16):
      raise ValueError(f'Type {dtype} is not np.uint8 or np.uint16.')
    self.path = pathlib.Path(path)
    self.shape = shape
    all_dimensions_are_even = all(dim % 2 == 0 for dim in shape)
    if encoded_format is None:
      encoded_format = 'yuv420p' if all_dimensions_are_even else 'yuv444p'
    if not all_dimensions_are_even and encoded_format.startswith(
        ('yuv42', 'yuvj42')
    ):
      raise ValueError(
          f'With encoded_format {encoded_format}, video dimensions must be'
          f' even, but shape is {shape}.'
      )
    self.fps = fps
    self.codec = codec
    self.bps = bps
    self.qp = qp
    self.crf = crf
    self.ffmpeg_args = ffmpeg_args
    self.input_format = input_format
    self.dtype = dtype
    self.encoded_format = encoded_format
    if num_rate_specifications == 0 and not ffmpeg_args:
      qp = 20 if math.prod(self.shape) <= 640 * 480 else 28
    self._bitrate_args = (
        (['-vb', f'{bps}'] if bps is not None else [])
        + (['-qp', f'{qp}'] if qp is not None else [])
        + (['-vb', '0', '-crf', f'{crf}'] if crf is not None else [])
    )
    if self.codec == 'gif':
      if self.path.suffix != '.gif':
        raise ValueError(f"File '{self.path}' does not have a .gif suffix.")
      self.encoded_format = 'pal8'
      self._bitrate_args = []
      video_filter = 'split[s0][s1];[s0]palettegen[p];[s1][p]paletteuse'
      # Less common (and likely less useful) is a per-frame color palette:
      # video_filter = ('split[s0][s1];[s0]palettegen=stats_mode=single[p];'
      #                 '[s1][p]paletteuse=new=1')
      self.ffmpeg_args = ['-vf', video_filter, '-f', 'gif'] + self.ffmpeg_args
    self._write_via_local_file: Any = None
    self._popen: subprocess.Popen[bytes] | None = None
    self._proc: subprocess.Popen[bytes] | None = None

  def __enter__(self) -> 'VideoWriter':
    ffmpeg_path = _get_ffmpeg_path()
    input_pix_fmt = self._get_pix_fmt(self.dtype, self.input_format)
    try:
      self._write_via_local_file = _write_via_local_file(self.path)
      # pylint: disable-next=no-member
      tmp_name = self._write_via_local_file.__enter__()

      # Writing to stdout using ('-f', 'mp4', '-') would require
      # ('-movflags', 'frag_keyframe+empty_moov') and the result is nonportable.
      height, width = self.shape
      command = (
          [
              ffmpeg_path,
              '-v',
              'error',
              '-f',
              'rawvideo',
              '-vcodec',
              'rawvideo',
              '-pix_fmt',
              input_pix_fmt,
              '-s',
              f'{width}x{height}',
              '-r',
              f'{self.fps}',
              '-i',
              '-',
              '-an',
              '-vcodec',
              self.codec,
              '-pix_fmt',
              self.encoded_format,
          ]
          + self._bitrate_args
          + self.ffmpeg_args
          + ['-y', tmp_name]
      )
      self._popen = subprocess.Popen(
          command, stdin=subprocess.PIPE, stderr=subprocess.PIPE
      )
      self._proc = self._popen.__enter__()
    except Exception:
      self.__exit__(None, None, None)
      raise
    return self

  def __exit__(self, *_: Any) -> None:
    self.close()

  def add_image(self, image: _NDArray) -> None:
    """Writes a video frame.

    Args:
      image: Array whose dtype and first two dimensions must match the `dtype`
        and `shape` specified in `VideoWriter` initialization.  If
        `input_format` is 'gray', the image must be 2D.  For the 'rgb'
        input_format, the image may be either 2D (interpreted as grayscale) or
        3D with three (R, G, B) channels.  For the 'yuv' input_format, the image
        must be 3D with three (Y, U, V) channels.

    Raises:
      RuntimeError: If there is an error writing to the output file.
    """
    assert self._proc, 'Error: writing to an already closed context.'
    if issubclass(image.dtype.type, (np.floating, np.bool_)):
      image = to_type(image, self.dtype)
    if image.dtype != self.dtype:
      raise ValueError(f'Image type {image.dtype} != {self.dtype}.')
    if self.input_format == 'gray':
      if image.ndim != 2:
        raise ValueError(f'Image dimensions {image.shape} are not 2D.')
    else:
      if image.ndim == 2 and self.input_format == 'rgb':
        image = np.dstack((image, image, image))
      if not (image.ndim == 3 and image.shape[2] == 3):
        raise ValueError(f'Image dimensions {image.shape} are invalid.')
    if image.shape[:2] != self.shape:
      raise ValueError(
          f'Image dimensions {image.shape[:2]} do not match'
          f' those of the initialized video {self.shape}.'
      )
    if self.input_format == 'yuv':  # Convert from per-pixel YUV to planar YUV.
      image = np.moveaxis(image, 2, 0)
    data = image.tobytes()
    assert self._proc.stdin
    if self._proc.stdin.write(data) != len(data):
      self._proc.wait()
      assert self._proc.stderr
      s = self._proc.stderr.read().decode()
      raise RuntimeError(f"Error writing '{self.path}': {s}")

  def close(self) -> None:
    """Finishes writing the video.  (Called automatically at end of context.)"""
    if self._popen:
      assert self._proc and self._proc.stdin and self._proc.stderr
      self._proc.stdin.close()
      if self._proc.wait():
        s = self._proc.stderr.read().decode()
        raise RuntimeError(f"Error writing '{self.path}': {s}")
      self._popen.__exit__(None, None, None)
      self._popen = None
      self._proc = None
    if self._write_via_local_file:
      # pylint: disable-next=no-member
      self._write_via_local_file.__exit__(None, None, None)
      self._write_via_local_file = None


class _VideoArray(npt.NDArray[Any]):
  """Wrapper to add a VideoMetadata `metadata` attribute to a numpy array."""

  metadata: VideoMetadata | None

  def __new__(
      cls: typing.Type['_VideoArray'],
      input_array: _NDArray,
      metadata: VideoMetadata | None = None,
  ) -> '_VideoArray':
    obj: _VideoArray = np.asarray(input_array).view(cls)
    obj.metadata = metadata
    return obj

  def __array_finalize__(self, obj: Any) -> None:
    if obj is None:
      return
    self.metadata = getattr(obj, 'metadata', None)


def read_video(path_or_url: _Path, **kwargs: Any) -> _VideoArray:
  """Returns an array containing all images read from a compressed video file.

  >>> video = read_video('/tmp/river.mp4')
  >>> print(f'The framerate is {video.metadata.fps} frames/s.')
  >>> show_video(video)

  >>> url = 'https://github.com/hhoppe/data/raw/main/video.mp4'
  >>> show_video(read_video(url))

  Args:
    path_or_url: Input video file.
    **kwargs: Additional parameters for `VideoReader`.

  Returns:
    A 4D `numpy` array with dimensions (frame, height, width, channel), or a 3D
    array if `output_format` is specified as 'gray'.  The returned array has an
    attribute `metadata` containing `VideoMetadata` information.  This enables
    `show_video` to retrieve the framerate in `metadata.fps`.  Note that the
    metadata attribute is lost in most subsequent `numpy` operations.
  """
  with VideoReader(path_or_url, **kwargs) as reader:
    return _VideoArray(np.array(tuple(reader)), metadata=reader.metadata)


def write_video(path: _Path, images: Iterable[_NDArray], **kwargs: Any) -> None:
  """Writes images to a compressed video file.

  >>> video = moving_circle((480, 640), num_images=60)
  >>> write_video('/tmp/v.mp4', video, fps=60, qp=18)
  >>> show_video(read_video('/tmp/v.mp4'))

  Args:
    path: Output video file.
    images: Iterable over video frames, e.g. a 4D array or a list of 2D or 3D
      arrays.
    **kwargs: Additional parameters for `VideoWriter`.
  """
  first_image, images = _peek_first(images)
  shape: tuple[int, int] = first_image.shape[:2]  # type: ignore[assignment]
  dtype = first_image.dtype
  if dtype == bool:
    dtype = np.dtype(np.uint8)
  elif np.issubdtype(dtype, np.floating):
    dtype = np.dtype(np.uint16)
  kwargs = {'metadata': getattr(images, 'metadata', None), **kwargs}
  with VideoWriter(path, shape=shape, dtype=dtype, **kwargs) as writer:
    for image in images:
      writer.add_image(image)


def compress_video(
    images: Iterable[_NDArray], *, codec: str = 'h264', **kwargs: Any
) -> bytes:
  """Returns a buffer containing a compressed video.

  The video container is 'mp4' except when `codec` is 'gif'.

  >>> video = read_video('/tmp/river.mp4')
  >>> data = compress_video(video, bps=10_000_000)
  >>> print(len(data))

  >>> data = compress_video(moving_circle((100, 100), num_images=10), fps=10)

  Args:
    images: Iterable over video frames.
    codec: Compression algorithm as defined by `ffmpeg -codecs` (e.g., 'h264',
      'hevc', 'vp9', or 'gif').
    **kwargs: Additional parameters for `VideoWriter`.

  Returns:
    A bytes buffer containing the compressed video.
  """
  suffix = _filename_suffix_from_codec(codec)
  with tempfile.TemporaryDirectory() as directory_name:
    tmp_path = pathlib.Path(directory_name) / f'file{suffix}'
    write_video(tmp_path, images, codec=codec, **kwargs)
    return tmp_path.read_bytes()


def decompress_video(data: bytes, **kwargs: Any) -> _NDArray:
  """Returns video images from an MP4-compressed data buffer."""
  with tempfile.TemporaryDirectory() as directory_name:
    tmp_path = pathlib.Path(directory_name) / 'file.mp4'
    tmp_path.write_bytes(data)
    return read_video(tmp_path, **kwargs)


def html_from_compressed_video(
    data: bytes,
    width: int,
    height: int,
    *,
    title: str | None = None,
    border: bool | str = False,
    loop: bool = True,
    autoplay: bool = True,
) -> str:
  """Returns an HTML string with a video tag containing H264-encoded data.

  Args:
    data: MP4-compressed video bytes.
    width: Width of HTML video in pixels.
    height: Height of HTML video in pixels.
    title: Optional text shown centered above the video.
    border: If `bool`, whether to place a black boundary around the image, or if
      `str`, the boundary CSS style.
    loop: If True, the playback repeats forever.
    autoplay: If True, video playback starts without having to click.
  """
  b64 = base64.b64encode(data).decode('utf-8')
  if isinstance(border, str):
    border = f'{border}; '
  elif border:
    border = 'border:1px solid black; '
  else:
    border = ''
  options = (
      f'controls width="{width}" height="{height}"'
      f' style="{border}object-fit:cover;"'
      f'{" loop" if loop else ""}'
      f'{" autoplay muted" if autoplay else ""}'
  )
  s = f"""<video {options}>
      <source src="data:video/mp4;base64,{b64}" type="video/mp4"/>
      This browser does not support the video tag.
      </video>"""
  if title:
    s = f"""<div style="display:flex; align-items:left;">
      <div style="display:flex; flex-direction:column; align-items:center;">
      <div>{title}</div><div>{s}</div></div></div>"""
  return s


def show_video(
    images: Iterable[_NDArray], *, title: str | None = None, **kwargs: Any
) -> str | None:
  """Displays a video in the IPython notebook and optionally saves it to a file.

  See `show_videos`.

  >>> video = read_video('https://github.com/hhoppe/data/raw/main/video.mp4')
  >>> show_video(video, title='River video')

  >>> show_video(moving_circle((80, 80), num_images=10), fps=5, border=True)

  >>> show_video(read_video('/tmp/river.mp4'))

  Args:
    images: Iterable of video frames (e.g., a 4D array or a list of 2D or 3D
      arrays).
    title: Optional text shown centered above the video.
    **kwargs: See `show_videos`.

  Returns:
    html string if `return_html` is `True`.
  """
  return show_videos([images], [title], **kwargs)


def show_videos(
    videos: Iterable[Iterable[_NDArray]] | Mapping[str, Iterable[_NDArray]],
    titles: Iterable[str | None] | None = None,
    *,
    width: int | None = None,
    height: int | None = None,
    downsample: bool = True,
    columns: int | None = None,
    fps: float | None = None,
    bps: int | None = None,
    qp: int | None = None,
    codec: str = 'h264',
    ylabel: str = '',
    html_class: str = 'show_videos',
    return_html: bool = False,
    **kwargs: Any,
) -> str | None:
  """Displays a row of videos in the IPython notebook.

  Creates HTML with `<video>` tags containing embedded H264-encoded bytestrings.
  If `codec` is set to 'gif', we instead use `<img>` tags containing embedded
  GIF-encoded bytestrings.  Note that the resulting GIF animations skip frames
  when the `fps` period is not a multiple of 10 ms units (GIF frame delay
  units).  Encoding at `fps` = 20.0, 25.0, or 50.0 works fine.

  If a directory has been specified using `set_show_save_dir`, also saves each
  titled video to a file in that directory based on its title.

  Args:
    videos: Iterable of videos, or dictionary of `{title: video}`.  Each video
      must be an iterable of images.  If a video object has a `metadata`
      (`VideoMetadata`) attribute, its `fps` field provides a default framerate.
    titles: Optional strings shown above the corresponding videos.
    width: Optional, overrides displayed width (in pixels).
    height: Optional, overrides displayed height (in pixels).
    downsample: If True, each video whose width or height is greater than the
      specified `width` or `height` is resampled to the display resolution. This
      improves antialiasing and reduces the size of the notebook.
    columns: Optional, maximum number of videos per row.
    fps: Frames-per-second framerate (default is 60.0 except 25.0 for GIF).
    bps: Bits-per-second bitrate (default None).
    qp: Quantization parameter for video compression quality (default None).
    codec: Compression algorithm; must be either 'h264' or 'gif'.
    ylabel: Text (rotated by 90 degrees) shown on the left of each row.
    html_class: CSS class name used in definition of HTML element.
    return_html: If `True` return the raw HTML `str` instead of displaying.
    **kwargs: Additional parameters (`border`, `loop`, `autoplay`) for
      `html_from_compressed_video`.

  Returns:
    html string if `return_html` is `True`.
  """
  if isinstance(videos, Mapping):
    if titles is not None:
      raise ValueError(
          'Cannot have both a video dictionary and a titles parameter.'
      )
    list_titles = list(videos.keys())
    list_videos: list[Iterable[_NDArray]] = list(videos.values())
  else:
    list_videos = list(videos)
    list_titles = [None] * len(list_videos) if titles is None else list(titles)
    if len(list_videos) != len(list_titles):
      raise ValueError(
          'Number of videos does not match number of titles'
          f' ({len(list_videos)} vs {len(list_titles)}).'
      )
  if codec not in {'h264', 'gif'}:
    raise ValueError(f'Codec {codec} is neither h264 or gif.')

  html_strings = []
  for video, title in zip(list_videos, list_titles):
    metadata: VideoMetadata | None = getattr(video, 'metadata', None)
    first_image, video = _peek_first(video)
    w, h = _get_width_height(
        width, height, first_image.shape[:2]  # type: ignore[arg-type]
    )
    if downsample and (w < first_image.shape[1] or h < first_image.shape[0]):  # pytype: disable=attribute-error
      # Not resize_video() because each image may have different depth and type.
      video = [resize_image(image, (h, w)) for image in video]
      first_image = video[0]
    data = compress_video(
        video, metadata=metadata, fps=fps, bps=bps, qp=qp, codec=codec
    )
    if title and _config.show_save_dir:
      suffix = _filename_suffix_from_codec(codec)
      path = pathlib.Path(_config.show_save_dir) / f'{title}{suffix}'
      with _open(path, mode='wb') as f:
        f.write(data)
    if codec == 'gif':
      pixelated = h > first_image.shape[0] or w > first_image.shape[1]  # pytype: disable=attribute-error
      html_string = html_from_compressed_image(
          data, w, h, title=title, fmt='gif', pixelated=pixelated, **kwargs
      )
    else:
      html_string = html_from_compressed_video(
          data, w, h, title=title, **kwargs
      )
    html_strings.append(html_string)

  # Create single-row tables each with no more than 'columns' elements.
  table_strings = []
  for row_html_strings in _chunked(html_strings, columns):
    td = '<td style="padding:1px;">'
    s = ''.join(f'{td}{e}</td>' for e in row_html_strings)
    if ylabel:
      style = 'writing-mode:vertical-lr; transform:rotate(180deg);'
      s = f'{td}<span style="{style}">{ylabel}</span></td>' + s
    table_strings.append(
        f'<table class="{html_class}"'
        f' style="border-spacing:0px;"><tr>{s}</tr></table>'
    )
  s = ''.join(table_strings)
  if return_html:
    return s
  _display_html(s)
  return None


# Local Variables:
# fill-column: 80
# End:<|MERGE_RESOLUTION|>--- conflicted
+++ resolved
@@ -104,11 +104,7 @@
 from __future__ import annotations
 
 __docformat__ = 'google'
-<<<<<<< HEAD
 __version__ = '1.1.8'
-=======
-__version__ = '1.1.7'
->>>>>>> 951d380b
 __version_info__ = tuple(int(num) for num in __version__.split('.'))
 
 import base64
